from flask import Flask, jsonify, request
import pandas as pd
import re
import os
import io
import signal
import sys
import logging
from datetime import datetime
from pathlib import Path

# ==========================================
# 🔧 SETUP AUTOMÁTICO DE VARIÁVEIS DE AMBIENTE
# ==========================================

def setup_environment():
    """Setup automático das variáveis de ambiente com LIMPEZA FORÇADA DE CACHE"""
    print("🔧 SETUP AUTOMÁTICO DO GMV SISTEMA")
    print("=" * 40)
    
    # LIMPEZA FORÇADA - Remove TODAS as variáveis relacionadas ao GMV
    old_vars = ['PATH_TRIAGEM', 'PASTA_DESTINO', 'PASTA_DAT', 'GITHUB_TOKEN']
    removed_count = 0
    
    print("🗑️ LIMPEZA FORÇADA DE CACHE:")
    for var in old_vars:
        if var in os.environ:
            old_value = os.environ[var]
            del os.environ[var]
            print(f"   ❌ Removido: {var} = {old_value}")
            removed_count += 1
    
    if removed_count == 0:
        print("   ✅ Nenhuma variável em cache (primeira execução)")
    else:
        print(f"   🗑️ {removed_count} variáveis antigas removidas do cache")
    
    # Verifica se python-dotenv está disponível
    try:
        from dotenv import load_dotenv
        dotenv_available = True
        print("✅ python-dotenv disponível")
    except ImportError:
        dotenv_available = False
        print("⚠️ python-dotenv não instalado - usando método manual")
    
    # Procura arquivo .env
    env_file = '.env'
    env_path = os.path.abspath(env_file)
    
    print(f"\n📄 VERIFICAÇÃO DO ARQUIVO .ENV:")
    print(f"   Local: {env_path}")
    print(f"   Existe: {os.path.exists(env_file)}")
    
    if os.path.exists(env_file):
        # Mostra conteúdo do .env para debug
        print("   Conteúdo atual:")
        try:
            with open(env_file, 'r', encoding='utf-8') as f:
                for i, line in enumerate(f, 1):
                    line = line.strip()
                    if line and not line.startswith('#'):
                        if 'TOKEN' in line.upper():
                            key = line.split('=')[0] if '=' in line else line
                            print(f"      {i:2d}: {key}=***HIDDEN***")
                        else:
                            print(f"      {i:2d}: {line}")
        except Exception as e:
            print(f"   ❌ Erro ao ler .env: {e}")
    else:
        print(f"   📝 Arquivo .env não encontrado, criando...")
        create_default_env()
    
    print(f"\n🔄 CARREGAMENTO FORÇADO:")
    # Carrega variáveis com OVERRIDE forçado
    if dotenv_available:
        print(f"   📥 Usando python-dotenv com override=True")
        from dotenv import load_dotenv
        result = load_dotenv(env_file, override=True, verbose=True)
        print(f"   📊 Resultado: {result}")
    else:
        print(f"   📥 Carregando manualmente...")
        load_env_manual(env_file)
    
    # Verifica se carregou corretamente
    PATH_TRIAGEM = os.getenv("PATH_TRIAGEM")
    PASTA_DESTINO = os.getenv("PASTA_DESTINO")
    PASTA_DAT = os.getenv("PASTA_DAT")
    
    print(f"\n📋 VARIÁVEIS CARREGADAS (ATUAL):")
    print(f"   PATH_TRIAGEM: {PATH_TRIAGEM}")
    print(f"   PASTA_DESTINO: {PASTA_DESTINO}")
    print(f"   PASTA_DAT: {PASTA_DAT}")
    
    # Se ainda não carregou, tenta novamente
    if not PATH_TRIAGEM or not PASTA_DESTINO:
        print("\n⚠️ Variáveis essenciais não definidas! Tentando corrigir...")
        
        # Recria .env
        create_default_env()
        
        # Tenta carregar novamente
        if dotenv_available:
            from dotenv import load_dotenv
            load_dotenv(env_file, override=True)
        else:
            load_env_manual(env_file)
        
        # Verifica novamente
        PATH_TRIAGEM = os.getenv("PATH_TRIAGEM")
        PASTA_DESTINO = os.getenv("PASTA_DESTINO")
        PASTA_DAT = os.getenv("PASTA_DAT")
        
        print(f"   📋 APÓS CORREÇÃO:")
        print(f"   PATH_TRIAGEM: {PATH_TRIAGEM}")
        print(f"   PASTA_DESTINO: {PASTA_DESTINO}")
        print(f"   PASTA_DAT: {PASTA_DAT}")
    
    # Cria estrutura de pastas
    setup_directories()
    
    print("✅ Setup concluído!\n")
    return PATH_TRIAGEM, PASTA_DESTINO, PASTA_DAT

def create_default_env():
    """Cria arquivo .env padrão"""
    env_content = """# Configurações do GMV Sistema
# Edite os caminhos conforme necessário para este PC

# Arquivo principal de triagem (será criado se não existir)
PATH_TRIAGEM=./data/triagem.md

# Pasta onde ficam os arquivos markdown dos processos
PASTA_DESTINO=./data/processos

# Pasta onde ficam os arquivos .dat
PASTA_DAT=./data/dat

# Token do GitHub (opcional, para atualizações)
GITHUB_TOKEN=seu_token_aqui

# ===========================================
# EXEMPLOS para diferentes PCs:
# ===========================================
# 
# Para usar caminhos absolutos Windows:
# PATH_TRIAGEM=C:/GMV_Data/triagem.md
# PASTA_DESTINO=C:/GMV_Data/processos
# PASTA_DAT=C:/GMV_Data/dat
#
# Para usar pasta do usuário:
# PATH_TRIAGEM=%USERPROFILE%/Documents/GMV/triagem.md
# PASTA_DESTINO=%USERPROFILE%/Documents/GMV/processos
# PASTA_DAT=%USERPROFILE%/Documents/GMV/dat
#
# Para usar pasta específica:
# PATH_TRIAGEM=D:/Trabalho/GMV/triagem.md
# PASTA_DESTINO=D:/Trabalho/GMV/processos  
# PASTA_DAT=D:/Trabalho/GMV/dat
"""
    
    try:
        with open('.env', 'w', encoding='utf-8') as f:
            f.write(env_content)
        print(f"   ✅ Arquivo .env criado: {os.path.abspath('.env')}")
        print(f"   📝 Edite o arquivo se quiser usar outros caminhos")
        return True
    except Exception as e:
        print(f"   ❌ Erro ao criar .env: {e}")
        return False

def load_env_manual(env_file):
    """Carrega .env manualmente (fallback se dotenv não disponível)"""
    loaded_vars = {}
    try:
        with open(env_file, 'r', encoding='utf-8') as f:
            for line_num, line in enumerate(f, 1):
                original_line = line
                line = line.strip()
                
                # Pula linhas vazias e comentários
                if not line or line.startswith('#'):
                    continue
                
                # Processa linha com =
                if '=' in line:
                    try:
                        key, value = line.split('=', 1)
                        key = key.strip()
                        value = value.strip()
                        
                        # Remove aspas se existirem
                        if (value.startswith('"') and value.endswith('"')) or \
                           (value.startswith("'") and value.endswith("'")):
                            value = value[1:-1]
                        
                        # Define no ambiente
                        os.environ[key] = value
                        loaded_vars[key] = value
                        
                        # Log (esconde tokens)
                        if 'TOKEN' in key.upper() or 'PASSWORD' in key.upper():
                            print(f"      ✅ {key} = ***HIDDEN***")
                        else:
                            print(f"      ✅ {key} = {value}")
                            
                    except Exception as e:
                        print(f"      ⚠️ Erro na linha {line_num}: {original_line.strip()} - {e}")
                else:
                    print(f"      ⚠️ Linha {line_num} inválida (sem =): {original_line.strip()}")
        
        print(f"   📊 Total: {len(loaded_vars)} variáveis carregadas manualmente")
        return True
        
    except Exception as e:
        print(f"   ❌ Erro ao carregar .env manualmente: {e}")
        return False

def setup_directories():
    """Cria estrutura de diretórios"""
    print("📁 Verificando/criando diretórios...")
    
    PATH_TRIAGEM = os.getenv("PATH_TRIAGEM")
    PASTA_DESTINO = os.getenv("PASTA_DESTINO") 
    PASTA_DAT = os.getenv("PASTA_DAT")
    
    # Cria diretórios
    for pasta, nome in [(PASTA_DESTINO, "PASTA_DESTINO"), (PASTA_DAT, "PASTA_DAT")]:
        if pasta:
            try:
                os.makedirs(pasta, exist_ok=True)
                print(f"   ✅ {nome}: {pasta}")
            except Exception as e:
                print(f"   ❌ Erro ao criar {nome}: {e}")
    
    # Cria arquivo de triagem se não existir
    if PATH_TRIAGEM:
        try:
            # Cria diretório pai se necessário
            triagem_dir = os.path.dirname(PATH_TRIAGEM)
            if triagem_dir:
                os.makedirs(triagem_dir, exist_ok=True)
            
            if not os.path.exists(PATH_TRIAGEM):
                triagem_content = """# Tabela de Processos

| Nº Processo | Tema | Data da Distribuição | Responsável | Status | Última Atualização | Suspeitos | Comentários |
|-------------|------|-----------------------|-------------|--------|----------------------|-----------|-------------|

"""
                with open(PATH_TRIAGEM, 'w', encoding='utf-8') as f:
                    f.write(triagem_content)
                print(f"   ✅ Arquivo de triagem criado: {PATH_TRIAGEM}")
            else:
                print(f"   ✅ PATH_TRIAGEM: {PATH_TRIAGEM}")
        except Exception as e:
            print(f"   ❌ Erro ao criar arquivo de triagem: {e}")

# ==========================================
# 🚀 INICIALIZAÇÃO DO SETUP
# ==========================================

print("🚀 GMV SISTEMA - INICIALIZAÇÃO COM LIMPEZA DE CACHE")
print("=" * 60)
print(f"📁 Diretório de trabalho: {os.getcwd()}")
print(f"📄 Procurando .env em: {os.path.abspath('.env')}")

# Executa setup automático COM LIMPEZA FORÇADA
PATH_TRIAGEM, PASTA_DESTINO, PASTA_DAT = setup_environment()

# Verificação final
if not PATH_TRIAGEM or not PASTA_DESTINO:
    print("\n❌ ERRO CRÍTICO: Não foi possível configurar variáveis de ambiente!")
    print("🔧 DEPURAÇÃO:")
    print("   1. Verifique se você tem permissão para criar arquivos neste diretório")
    print("   2. Verifique se o arquivo .env foi criado corretamente")
    print("   3. Tente executar como administrador")
    print(f"   4. Arquivo .env deveria estar em: {os.path.abspath('.env')}")
    sys.exit(1)

# TESTE FINAL - Confirma que variáveis corretas estão sendo usadas
print("🧪 TESTE FINAL DE VERIFICAÇÃO:")
print("=" * 40)
final_vars = {
    'PATH_TRIAGEM': os.getenv('PATH_TRIAGEM'),
    'PASTA_DESTINO': os.getenv('PASTA_DESTINO'), 
    'PASTA_DAT': os.getenv('PASTA_DAT')
}

for var_name, var_value in final_vars.items():
    print(f"✅ {var_name} = {var_value}")
    
    # Verifica se o caminho é absoluto ou relativo
    if var_value:
        abs_path = os.path.abspath(var_value)
        print(f"   📍 Caminho absoluto: {abs_path}")

print("\n🎯 CONFIRMAÇÃO:")
print(f"✅ Cache de variáveis antigas foi limpo")
print(f"✅ Arquivo .env atual foi carregado")
print(f"✅ {len([v for v in final_vars.values() if v])} variáveis essenciais definidas")
print("=" * 60)

# ==========================================
# 🌐 CONFIGURAÇÃO DO FLASK
# ==========================================

# Importa utils só depois do setup
try:
    from utils.suspeicao import encontrar_suspeitos
    print("✅ Módulo de suspeição carregado")
except ImportError as e:
    print(f"⚠️ Aviso: Módulo de suspeição não encontrado: {e}")
    def encontrar_suspeitos(texto, arquivo):
        return []

# Configuração de logging
logging.basicConfig(
    level=logging.INFO,
    format='%(asctime)s - %(levelname)s - %(message)s',
    handlers=[
        logging.FileHandler('server.log'),
        logging.StreamHandler(sys.stdout)
    ]
)
logger = logging.getLogger(__name__)

app = Flask(__name__)

# Configuração CORS
try:
    from flask_cors import CORS
    CORS(app, resources={r"/*": {"origins": ["http://localhost:5173"]}})
    print("✅ CORS configurado")
except ImportError:
    print("⚠️ flask-cors não instalado - CORS pode não funcionar")

# Log de inicialização
logger.info(f"🚀 Servidor Flask iniciando com PID: {os.getpid()}")
logger.info(f"📁 PATH_TRIAGEM: {PATH_TRIAGEM}")
logger.info(f"📁 PASTA_DESTINO: {PASTA_DESTINO}")
logger.info(f"📁 PASTA_DAT: {PASTA_DAT}")

# ==========================================
# 🛠️ FUNÇÕES AUXILIARES
# ==========================================

def limpar(valor):
    return str(valor).strip() if valor is not None else ""

def extrair_tabela_md(arquivo_md):
    try:
        with open(arquivo_md, 'r', encoding='utf-8') as f:
            linhas = f.readlines()

        inicio = next((i for i, l in enumerate(linhas) if re.match(r'^\|.+\|$', l)), None)
        if inicio is None:
            logger.warning(f"⚠️ Nenhuma tabela encontrada em {arquivo_md}")
            return []

        tabela_linhas = []
        for linha in linhas[inicio:]:
            if not linha.strip().startswith('|'):
                break
            if re.match(r'^\|\s*-+\s*\|', linha):
                continue
            tabela_linhas.append(linha.strip())

        if not tabela_linhas:
            logger.warning(f"⚠️ Tabela vazia em {arquivo_md}")
            return []

        tabela_str = '\n'.join(tabela_linhas)
        
        try:
            df = pd.read_csv(io.StringIO(tabela_str), sep='|', engine='python', skipinitialspace=True)
            df = df.dropna(axis=1, how='all')
            df.columns = [col.strip() for col in df.columns]
        except Exception as e:
            logger.error(f"❌ Erro ao processar CSV: {e}")
            return []

        processos = []
        for _, row in df.iterrows():
            processos.append({
                "numeroProcesso": limpar(row.get("Nº Processo")),
                "tema": limpar(row.get("Tema")),
                "dataDistribuicao": limpar(row.get("Data da Distribuição")),
                "responsavel": limpar(row.get("Responsável")),
                "status": limpar(row.get("Status")),
                "ultimaAtualizacao": limpar(row.get("Última Atualização")),
                "suspeitos": limpar(row.get('Suspeitos')),
                "comentarios": limpar(row.get("Comentários")) if "Comentários" in row else ""
            })
        
        logger.info(f"📋 {len(processos)} processos extraídos de {arquivo_md}")
        return processos
        
    except Exception as e:
        logger.error(f"❌ Erro ao extrair tabela de {arquivo_md}: {str(e)}")
        return []

# ==========================================
# 🌐 ROTAS DA API
# ==========================================

@app.route('/health', methods=['GET'])
def health_check():
    return jsonify({
        "status": "ok",
        "pid": os.getpid(),
        "timestamp": datetime.now().isoformat(),
        "version": "1.0.0",
        "env_vars": {
            "PATH_TRIAGEM": PATH_TRIAGEM,
            "PASTA_DESTINO": PASTA_DESTINO,
            "PASTA_DAT": PASTA_DAT
        }
    }), 200

@app.route('/process-info', methods=['GET'])
def process_info():
    return jsonify({
        "pid": os.getpid(),
        "ppid": os.getppid() if hasattr(os, 'getppid') else None,
        "cwd": os.getcwd(),
        "env_vars": {
            "PATH_TRIAGEM": PATH_TRIAGEM,
            "PASTA_DESTINO": PASTA_DESTINO,
            "PASTA_DAT": PASTA_DAT
        }
    }), 200

@app.route('/triagem', methods=['GET'])
def get_processos():
    logger.info("📖 Solicitação GET /triagem recebida")
    try:
        dados = extrair_tabela_md(PATH_TRIAGEM)
        logger.info(f"✅ Retornando {len(dados)} processos")
        return jsonify(dados)
    except Exception as e:
        logger.error(f"❌ Erro em GET /triagem: {str(e)}")
        return jsonify({'error': str(e)}), 500

# Correção para POST /triagem/form
@app.route('/triagem/form', methods=['POST'])
def receber_processo_com_markdown():
<<<<<<< HEAD
    print("📝 Solicitação POST /triagem/form recebida")
=======
    logger.info("📝 Solicitação POST /triagem/form recebida")
>>>>>>> 978575c4
    try:
        data = request.get_json()
        print(f"📄 Dados recebidos: {data}")
        
        numero = limpar(data.get('numeroProcesso'))
        tema = limpar(data.get('tema'))
        data_dist = limpar(data.get('dataDistribuicao'))
        responsavel = limpar(data.get('responsavel'))
        status = limpar(data.get('status'))
        markdown = limpar(data.get('markdown'))
        comentarios = limpar(data.get('comentarios'))
        dat_base64 = data.get('dat')
        
<<<<<<< HEAD
        # DATA ATUAL AUTOMÁTICA - sempre seta data de hoje
        from datetime import datetime
        ultima_att = datetime.now().strftime('%Y-%m-%d')
        print(f"📅 Data de distribuição informada: {data_dist}")
        print(f"📅 Última atualização automática: {ultima_att}")
        
        print(f"📄 Processando processo: {numero}")
        
        suspeitos = encontrar_suspeitos(markdown, './utils/suspeitos.txt')
        print(f"🔍 Suspeitos encontrados: {suspeitos}")

        if not numero:
            print("⚠️ Número do processo obrigatório")
            return jsonify({'error': 'Número do processo é obrigatório'}), 400
=======
        logger.info(f"📄 Processando processo: {numero}")
        
        suspeitos = encontrar_suspeitos(markdown, './utils/suspeitos.txt')
        logger.info(f"🔍 Suspeitos encontrados: {suspeitos}")

        if not markdown or not numero:
            logger.warning("⚠️ Campos obrigatórios ausentes")
            return jsonify({'error': 'Campos obrigatórios ausentes'}), 400
>>>>>>> 978575c4

        nome_arquivo_base = numero.replace('/', '-')
        os.makedirs(PASTA_DESTINO, exist_ok=True)
        os.makedirs(PASTA_DAT, exist_ok=True)

        caminho_md = os.path.join(PASTA_DESTINO, f"{nome_arquivo_base}.md")
        caminho_dat = os.path.join(PASTA_DAT, f"{nome_arquivo_base}.dat")

<<<<<<< HEAD
        # Salva markdown se fornecido
        if markdown and markdown.strip():
            with open(caminho_md, 'w', encoding='utf-8') as f:
                f.write(markdown)
            print(f"💾 Markdown salvo: {caminho_md}")
=======
        # Salva markdown
        with open(caminho_md, 'w', encoding='utf-8') as f:
            f.write(markdown)
        logger.info(f"💾 Markdown salvo: {caminho_md}")
>>>>>>> 978575c4

        # Salva .dat como base64 se enviado
        if dat_base64 and dat_base64.strip():
            with open(caminho_dat, 'w', encoding='utf-8') as f:
                f.write(dat_base64)
<<<<<<< HEAD
            print(f"💾 Arquivo DAT salvo: {caminho_dat}")

        # Converte lista de suspeitos para string
        suspeitos_str = ', '.join(suspeitos) if suspeitos else ''
=======
            logger.info(f"💾 Arquivo DAT salvo: {caminho_dat}")
>>>>>>> 978575c4

        nova_linha = (
            f"| {numero} "
            f"| {tema} "
            f"| {data_dist} "
            f"| {responsavel} "
            f"| {status} "
            f"| {ultima_att} "
            f"| {suspeitos_str} "
            f"| {comentarios} |\n"
        )

        if not os.path.exists(PATH_TRIAGEM):
<<<<<<< HEAD
            print(f"📝 Criando novo arquivo de triagem: {PATH_TRIAGEM}")
=======
            logger.info(f"📝 Criando novo arquivo de triagem: {PATH_TRIAGEM}")
>>>>>>> 978575c4
            with open(PATH_TRIAGEM, 'w', encoding='utf-8') as f:
                f.write("# Tabela de Processos\n\n")
                f.write("| Nº Processo | Tema | Data da Distribuição | Responsável | Status | Última Atualização | Suspeitos | Comentários |\n")
                f.write("|-------------|------|-----------------------|-------------|--------|----------------------|-----------|-------------|\n")

        with open(PATH_TRIAGEM, 'r', encoding='utf-8') as f:
            linhas = f.readlines()

        indice_separador = next(
            (i for i, linha in enumerate(linhas) if re.match(r'^\|\s*-+\s*\|', linha.strip())),
            None
        )

        if indice_separador is not None:
            while indice_separador + 1 < len(linhas) and not linhas[indice_separador + 1].strip().startswith('|'):
                del linhas[indice_separador + 1]
            linhas.insert(indice_separador + 1, nova_linha)
        else:
            linhas += [
                "| Nº Processo | Tema | Data da Distribuição | Responsável | Status | Última Atualização | Suspeitos | Comentários |\n",
                "|-------------|------|-----------------------|-------------|--------|----------------------|-----------|-------------|\n",
                nova_linha
            ]

        with open(PATH_TRIAGEM, 'w', encoding='utf-8') as f:
            f.writelines(linhas)
        
<<<<<<< HEAD
        print(f"✅ Processo {numero} salvo com sucesso")
        return jsonify({"message": "Processo e arquivos salvos com sucesso"}), 201

    except Exception as e:
        print(f"❌ Erro em POST /triagem/form: {str(e)}")
        return jsonify({'error': str(e)}), 500


# Correção para PUT /triagem/<numero>
@app.route('/triagem/<numero>', methods=['PUT'])
def editar_processo(numero):
    print(f"✏️ Solicitação PUT /triagem/{numero} recebida")
=======
        logger.info(f"✅ Processo {numero} salvo com sucesso")
        return jsonify({"message": "Processo e arquivos salvos com sucesso"}), 201

    except Exception as e:
        logger.error(f"❌ Erro em POST /triagem/form: {str(e)}")
        return jsonify({'error': str(e)}), 500

@app.route('/triagem/<numero>', methods=['PUT'])
def editar_processo(numero):
    logger.info(f"✏️ Solicitação PUT /triagem/{numero} recebida")
>>>>>>> 978575c4
    try:
        data = request.get_json()
        print(f"📝 Dados recebidos: {data}")
        
        # Extrai processos existentes
        processos = extrair_tabela_md(PATH_TRIAGEM)
        
        # Encontra o processo existente para preservar suspeitos se necessário
        processo_existente = next((p for p in processos if p['numeroProcesso'] == numero), None)
        suspeitos_existentes = processo_existente.get('suspeitos', '') if processo_existente else ''
        
        # Remove o processo antigo da lista
        processos = [p for p in processos if p['numeroProcesso'] != numero]
        
        # DATA ATUAL AUTOMÁTICA - sempre seta data de hoje para última atualização
        from datetime import datetime
        ultima_att = datetime.now().strftime('%Y-%m-%d')
        print(f"📅 Última atualização automática: {ultima_att}")
        
        # Determina como lidar com suspeitos
        markdown = data.get('markdown', '')
        suspeitos_calculados = ''
        
        if markdown and markdown.strip():
            # Se há markdown novo, recalcula suspeitos
            try:
                suspeitos_lista = encontrar_suspeitos(markdown, './utils/suspeitos.txt')
                suspeitos_calculados = ', '.join(suspeitos_lista) if suspeitos_lista else ''
                print(f"🔍 Suspeitos recalculados: {suspeitos_calculados}")
            except Exception as e:
                print(f"⚠️ Erro ao calcular suspeitos: {e}")
                suspeitos_calculados = suspeitos_existentes
        else:
            # Se não há markdown, mantém suspeitos existentes
            suspeitos_calculados = suspeitos_existentes
            print(f"🔄 Mantendo suspeitos existentes: {suspeitos_calculados}")
        
        # Salva markdown atualizado se fornecido
        if markdown and markdown.strip():
            nome_arquivo_base = numero.replace('/', '-')
            os.makedirs(PASTA_DESTINO, exist_ok=True)
            caminho_md = os.path.join(PASTA_DESTINO, f"{nome_arquivo_base}.md")
            
            with open(caminho_md, 'w', encoding='utf-8') as f:
                f.write(markdown)
            print(f"💾 Markdown atualizado: {caminho_md}")
        
        # Salva arquivo DAT se fornecido
        dat_base64 = data.get('dat')
        if dat_base64 and dat_base64.strip():
            nome_arquivo_base = numero.replace('/', '-')
            os.makedirs(PASTA_DAT, exist_ok=True)
            caminho_dat = os.path.join(PASTA_DAT, f"{nome_arquivo_base}.dat")
            
            with open(caminho_dat, 'w', encoding='utf-8') as f:
                f.write(dat_base64)
            print(f"💾 Arquivo DAT atualizado: {caminho_dat}")
        
        # Cria o processo atualizado (SEMPRE usa data atual para última atualização)
        processo_atualizado = {
            "numeroProcesso": limpar(data['numeroProcesso']),
            "tema": limpar(data['tema']),
            "dataDistribuicao": limpar(data['dataDistribuicao']),  # Mantém a data original
            "responsavel": limpar(data['responsavel']),
            "status": limpar(data['status']),
            "ultimaAtualizacao": ultima_att,  # SEMPRE data atual
            "suspeitos": suspeitos_calculados,
            "comentarios": limpar(data.get('comentarios', ''))
        }
        
        # Adiciona o processo atualizado à lista
        processos.append(processo_atualizado)
        
        # Reescreve o arquivo de triagem
        with open(PATH_TRIAGEM, 'w', encoding='utf-8') as f:
            f.write("# Tabela de Processos\n\n")
            f.write("| Nº Processo | Tema | Data da Distribuição | Responsável | Status | Última Atualização | Suspeitos | Comentários |\n")
            f.write("|-------------|------|-----------------------|-------------|--------|----------------------|-----------|-------------|\n")
            for p in processos:
                f.write(
                    f"| {p['numeroProcesso']} | {p['tema']} | {p['dataDistribuicao']} | {p['responsavel']} "
                    f"| {p['status']} | {p['ultimaAtualizacao']} | {p['suspeitos']} | {p.get('comentarios', '')} |\n"
                )

<<<<<<< HEAD
        print(f"✅ Processo {numero} atualizado com sucesso")
=======
        logger.info(f"✅ Processo {numero} atualizado com sucesso")
>>>>>>> 978575c4
        return jsonify({"message": "Processo atualizado com sucesso"}), 200

    except KeyError as e:
        print(f"❌ Campo obrigatório ausente em PUT /triagem/{numero}: {str(e)}")
        return jsonify({'error': f'Campo obrigatório ausente: {str(e)}'}), 400
    except Exception as e:
<<<<<<< HEAD
        print(f"❌ Erro em PUT /triagem/{numero}: {str(e)}")
=======
        logger.error(f"❌ Erro em PUT /triagem/{numero}: {str(e)}")
>>>>>>> 978575c4
        return jsonify({'error': str(e)}), 500

@app.route('/triagem/<numero>', methods=['DELETE'])
def deletar_processo(numero):
    logger.info(f"🗑️ Solicitação DELETE /triagem/{numero} recebida")
    try:
        processos = extrair_tabela_md(PATH_TRIAGEM)
        processos = [p for p in processos if p['numeroProcesso'] != numero]

        with open(PATH_TRIAGEM, 'w', encoding='utf-8') as f:
            f.write("# Tabela de Processos\n\n")
            f.write("| Nº Processo | Tema | Data da Distribuição | Responsável | Status | Última Atualização | Suspeitos | Comentários |\n")
            f.write("|-------------|------|-----------------------|-------------|--------|----------------------|-----------|-------------|\n")
            for p in processos:
                f.write(
                    f"| {p['numeroProcesso']} | {p['tema']} | {p['dataDistribuicao']} | {p['responsavel']} "
                    f"| {p['status']} | {p['ultimaAtualizacao']} | {p['suspeitos']} | {p.get('comentarios', '')} |\n"
                )

        caminho_md = os.path.join(PASTA_DESTINO, f"{numero.replace('/', '-')}.md")
        if os.path.exists(caminho_md):
            os.remove(caminho_md)
            logger.info(f"🗑️ Arquivo markdown removido: {caminho_md}")

        logger.info(f"✅ Processo {numero} excluído com sucesso")
        return jsonify({"message": "Processo excluído com sucesso"}), 200

    except Exception as e:
        logger.error(f"❌ Erro em DELETE /triagem/{numero}: {str(e)}")
        return jsonify({'error': str(e)}), 500

@app.route('/triagem/<numero>/dat', methods=['GET'])
def obter_dat(numero):
    logger.info(f"📁 Solicitação GET /triagem/{numero}/dat recebida")
    try:
        nome_arquivo = f"{numero.replace('/', '-')}.dat"
        caminho = os.path.join(PASTA_DAT, nome_arquivo)

        if not os.path.exists(caminho):
            logger.warning(f"⚠️ Arquivo DAT não encontrado: {caminho}")
            return jsonify({'error': 'Arquivo .dat não encontrado'}), 404

        with open(caminho, 'r', encoding='utf-8') as f:
            dat_base64 = f.read()

        logger.info(f"✅ Arquivo DAT retornado: {caminho}")
        return jsonify({'base64': dat_base64}), 200

    except Exception as e:
        logger.error(f"❌ Erro em GET /triagem/{numero}/dat: {str(e)}")
        return jsonify({'error': str(e)}), 500

# ==========================================
# 🔄 FINALIZAÇÃO E EXECUÇÃO
# ==========================================

def signal_handler(sig, frame):
    logger.info(f"🛑 Sinal {sig} recebido. Finalizando servidor graciosamente...")
    logger.info(f"🏁 Servidor com PID {os.getpid()} finalizado")
    sys.exit(0)

# Registra os handlers de sinal
signal.signal(signal.SIGTERM, signal_handler)
signal.signal(signal.SIGINT, signal_handler)

if __name__ == '__main__':
    try:
        print(f"\n🌟 SERVIDOR GMV SISTEMA PRONTO!")
        print("=" * 40)
        print(f"🔗 URL: http://127.0.0.1:5000")
        print(f"🩺 Health: http://127.0.0.1:5000/health")
        print(f"📊 Info: http://127.0.0.1:5000/process-info")
        print(f"📁 Dados: {os.path.abspath(os.path.dirname(PATH_TRIAGEM))}")
        print("=" * 40)
        print(f"📋 USANDO AS SEGUINTES CONFIGURAÇÕES:")
        print(f"   PATH_TRIAGEM: {PATH_TRIAGEM}")
        print(f"   PASTA_DESTINO: {PASTA_DESTINO}")
        print(f"   PASTA_DAT: {PASTA_DAT}")
        print("=" * 40)
        
        logger.info(f"Iniciando servidor Flask na porta 5000 com PID: {os.getpid()}")
        app.run(debug=True, port=5000, host='127.0.0.1')
        
    except Exception as e:
        logger.error(f"Erro ao iniciar servidor: {e}")
        print(f"\n❌ ERRO CRÍTICO: {str(e)}")
        print("\n🔧 POSSÍVEIS SOLUÇÕES:")
        print("1. Verifique se a porta 5000 está livre")
        print("2. Execute como administrador")
        print("3. Verifique permissões de arquivo")
        print("4. Verifique se as variáveis de ambiente estão corretas")
        sys.exit(1)
    finally:
        logger.info(f"Servidor Flask com PID {os.getpid()} finalizado")<|MERGE_RESOLUTION|>--- conflicted
+++ resolved
@@ -445,11 +445,7 @@
 # Correção para POST /triagem/form
 @app.route('/triagem/form', methods=['POST'])
 def receber_processo_com_markdown():
-<<<<<<< HEAD
     print("📝 Solicitação POST /triagem/form recebida")
-=======
-    logger.info("📝 Solicitação POST /triagem/form recebida")
->>>>>>> 978575c4
     try:
         data = request.get_json()
         print(f"📄 Dados recebidos: {data}")
@@ -463,7 +459,6 @@
         comentarios = limpar(data.get('comentarios'))
         dat_base64 = data.get('dat')
         
-<<<<<<< HEAD
         # DATA ATUAL AUTOMÁTICA - sempre seta data de hoje
         from datetime import datetime
         ultima_att = datetime.now().strftime('%Y-%m-%d')
@@ -478,7 +473,7 @@
         if not numero:
             print("⚠️ Número do processo obrigatório")
             return jsonify({'error': 'Número do processo é obrigatório'}), 400
-=======
+        
         logger.info(f"📄 Processando processo: {numero}")
         
         suspeitos = encontrar_suspeitos(markdown, './utils/suspeitos.txt')
@@ -487,7 +482,6 @@
         if not markdown or not numero:
             logger.warning("⚠️ Campos obrigatórios ausentes")
             return jsonify({'error': 'Campos obrigatórios ausentes'}), 400
->>>>>>> 978575c4
 
         nome_arquivo_base = numero.replace('/', '-')
         os.makedirs(PASTA_DESTINO, exist_ok=True)
@@ -496,31 +490,24 @@
         caminho_md = os.path.join(PASTA_DESTINO, f"{nome_arquivo_base}.md")
         caminho_dat = os.path.join(PASTA_DAT, f"{nome_arquivo_base}.dat")
 
-<<<<<<< HEAD
         # Salva markdown se fornecido
         if markdown and markdown.strip():
             with open(caminho_md, 'w', encoding='utf-8') as f:
                 f.write(markdown)
             print(f"💾 Markdown salvo: {caminho_md}")
-=======
         # Salva markdown
         with open(caminho_md, 'w', encoding='utf-8') as f:
             f.write(markdown)
         logger.info(f"💾 Markdown salvo: {caminho_md}")
->>>>>>> 978575c4
 
         # Salva .dat como base64 se enviado
         if dat_base64 and dat_base64.strip():
             with open(caminho_dat, 'w', encoding='utf-8') as f:
                 f.write(dat_base64)
-<<<<<<< HEAD
             print(f"💾 Arquivo DAT salvo: {caminho_dat}")
 
         # Converte lista de suspeitos para string
         suspeitos_str = ', '.join(suspeitos) if suspeitos else ''
-=======
-            logger.info(f"💾 Arquivo DAT salvo: {caminho_dat}")
->>>>>>> 978575c4
 
         nova_linha = (
             f"| {numero} "
@@ -534,14 +521,12 @@
         )
 
         if not os.path.exists(PATH_TRIAGEM):
-<<<<<<< HEAD
             print(f"📝 Criando novo arquivo de triagem: {PATH_TRIAGEM}")
-=======
             logger.info(f"📝 Criando novo arquivo de triagem: {PATH_TRIAGEM}")
->>>>>>> 978575c4
             with open(PATH_TRIAGEM, 'w', encoding='utf-8') as f:
                 f.write("# Tabela de Processos\n\n")
                 f.write("| Nº Processo | Tema | Data da Distribuição | Responsável | Status | Última Atualização | Suspeitos | Comentários |\n")
+                f.write("|-------------|------|-----------------------|-------------|--------|----------------------|-----------|-------------|\n")
                 f.write("|-------------|------|-----------------------|-------------|--------|----------------------|-----------|-------------|\n")
 
         with open(PATH_TRIAGEM, 'r', encoding='utf-8') as f:
@@ -560,18 +545,21 @@
             linhas += [
                 "| Nº Processo | Tema | Data da Distribuição | Responsável | Status | Última Atualização | Suspeitos | Comentários |\n",
                 "|-------------|------|-----------------------|-------------|--------|----------------------|-----------|-------------|\n",
+                "|-------------|------|-----------------------|-------------|--------|----------------------|-----------|-------------|\n",
                 nova_linha
             ]
 
         with open(PATH_TRIAGEM, 'w', encoding='utf-8') as f:
             f.writelines(linhas)
         
-<<<<<<< HEAD
         print(f"✅ Processo {numero} salvo com sucesso")
+        
+        logger.info(f"✅ Processo {numero} salvo com sucesso")
         return jsonify({"message": "Processo e arquivos salvos com sucesso"}), 201
 
     except Exception as e:
         print(f"❌ Erro em POST /triagem/form: {str(e)}")
+        logger.error(f"❌ Erro em POST /triagem/form: {str(e)}")
         return jsonify({'error': str(e)}), 500
 
 
@@ -579,18 +567,7 @@
 @app.route('/triagem/<numero>', methods=['PUT'])
 def editar_processo(numero):
     print(f"✏️ Solicitação PUT /triagem/{numero} recebida")
-=======
-        logger.info(f"✅ Processo {numero} salvo com sucesso")
-        return jsonify({"message": "Processo e arquivos salvos com sucesso"}), 201
-
-    except Exception as e:
-        logger.error(f"❌ Erro em POST /triagem/form: {str(e)}")
-        return jsonify({'error': str(e)}), 500
-
-@app.route('/triagem/<numero>', methods=['PUT'])
-def editar_processo(numero):
     logger.info(f"✏️ Solicitação PUT /triagem/{numero} recebida")
->>>>>>> 978575c4
     try:
         data = request.get_json()
         print(f"📝 Dados recebidos: {data}")
@@ -669,28 +646,23 @@
             f.write("# Tabela de Processos\n\n")
             f.write("| Nº Processo | Tema | Data da Distribuição | Responsável | Status | Última Atualização | Suspeitos | Comentários |\n")
             f.write("|-------------|------|-----------------------|-------------|--------|----------------------|-----------|-------------|\n")
+            f.write("|-------------|------|-----------------------|-------------|--------|----------------------|-----------|-------------|\n")
             for p in processos:
                 f.write(
                     f"| {p['numeroProcesso']} | {p['tema']} | {p['dataDistribuicao']} | {p['responsavel']} "
                     f"| {p['status']} | {p['ultimaAtualizacao']} | {p['suspeitos']} | {p.get('comentarios', '')} |\n"
                 )
 
-<<<<<<< HEAD
         print(f"✅ Processo {numero} atualizado com sucesso")
-=======
         logger.info(f"✅ Processo {numero} atualizado com sucesso")
->>>>>>> 978575c4
         return jsonify({"message": "Processo atualizado com sucesso"}), 200
 
     except KeyError as e:
         print(f"❌ Campo obrigatório ausente em PUT /triagem/{numero}: {str(e)}")
         return jsonify({'error': f'Campo obrigatório ausente: {str(e)}'}), 400
     except Exception as e:
-<<<<<<< HEAD
         print(f"❌ Erro em PUT /triagem/{numero}: {str(e)}")
-=======
         logger.error(f"❌ Erro em PUT /triagem/{numero}: {str(e)}")
->>>>>>> 978575c4
         return jsonify({'error': str(e)}), 500
 
 @app.route('/triagem/<numero>', methods=['DELETE'])
